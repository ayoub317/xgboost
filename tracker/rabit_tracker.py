--- conflicted
+++ resolved
@@ -297,15 +297,8 @@
                             wait_conn[rank] = s
                         self.log_print('Recieve %s signal from %s; assign rank %d' % (s.cmd, s.host, s.rank), 1)
                 if len(todo_nodes) == 0:
-<<<<<<< HEAD
                     self.log_print('@tracker All of %d nodes getting started' % nslave, 2)
                     self.start_time = time.time()
-            s.assign_rank(rank, wait_conn, tree_map, parent_map, ring_map)
-            if s.cmd != 'start':                
-                self.log_print('Recieve %s signal from %d' % (s.cmd, s.rank), 1)
-=======
-                    self.log_print('@tracker All of %d nodes getting started' % nslave, 2)                    
->>>>>>> c57dad8b
             else:
                 s.assign_rank(rank, wait_conn, tree_map, parent_map, ring_map)
                 self.log_print('Recieve %s signal from %d' % (s.cmd, s.rank), 1)
